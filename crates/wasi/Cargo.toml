[package]
name = "wasminspect-wasi"
version = "0.2.0"
authors = ["Yuta Saito <kateinoigakukun@gmail.com>"]
edition = "2018"

[dependencies]
wasi-common = "0.25.0"
wiggle = "0.25.0"
wasi-cap-std-sync = "0.25.0"
log = "0.4"
wasminspect-vm = { path = "../vm" }
wasminspect-wasi-macro = { path = "./macro" }
<<<<<<< HEAD
wasmparser = "0.81.0"
=======
wasmparser = "0.80.0"
cap-std = "0.13.0"
anyhow = "1.0.0"
>>>>>>> a3ad43d2
<|MERGE_RESOLUTION|>--- conflicted
+++ resolved
@@ -11,10 +11,6 @@
 log = "0.4"
 wasminspect-vm = { path = "../vm" }
 wasminspect-wasi-macro = { path = "./macro" }
-<<<<<<< HEAD
 wasmparser = "0.81.0"
-=======
-wasmparser = "0.80.0"
 cap-std = "0.13.0"
-anyhow = "1.0.0"
->>>>>>> a3ad43d2
+anyhow = "1.0.0"