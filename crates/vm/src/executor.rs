use crate::config::Config;
<<<<<<< HEAD
use crate::value::{extend_i32, extend_i64, RefType, RefVal, TruncSatTo, TruncTo};
use crate::{elem, ElemAddr};
=======
use crate::value::{extend_i32, extend_i64, TruncSatTo, TruncTo};
>>>>>>> a3ad43d2

use super::address::{FuncAddr, GlobalAddr, MemoryAddr, TableAddr};
use super::func::*;
use super::inst::{Instruction, InstructionKind};
use super::interceptor::{Interceptor, NopInterceptor};
use super::memory;
use super::memory::MemoryInstance;
use super::module::*;
use super::stack;
use super::stack::{CallFrame, Label, ProgramCounter, Stack, StackValue};
use super::store::*;
use super::table;
use super::value;
use super::value::{
    ExtendInto, FromLittleEndian, IntoLittleEndian, NativeValue, Value, F32, F64, I32, I64, U32,
    U64,
};
use wasmparser::{FuncType, Type, TypeOrFuncType};

use std::convert::TryInto;
use std::{ops::*, usize};

#[derive(Debug)]
pub enum Trap {
    Unreachable,
    Memory(memory::Error),
    Stack(stack::Error),
    Table(table::Error),
    Value(value::Error),
    Element(elem::Error),
    IndirectCallTypeMismatch {
        callee_name: String,
        expected: FuncType,
        actual: FuncType,
    },
    DirectCallTypeMismatch {
        callee_name: String,
        expected: Vec<Type>,
        actual: Vec<Type>,
    },
    UnexpectedStackValueType {
        expected: Type,
        actual: Type,
    },
    UnexpectedNonRefValueType {
        actual: Type,
    },
    UndefinedFunc(usize),
    ElementTypeMismatch {
        expected: RefType,
        actual: RefVal,
    },
    NoMoreInstruction,
    HostFunctionError(Box<dyn std::error::Error + Send + Sync>),
    MemoryAddrOverflow {
        base: u32,
        offset: u64,
    },
}

impl std::error::Error for Trap {}

impl std::fmt::Display for Trap {
    fn fmt(&self, f: &mut std::fmt::Formatter<'_>) -> std::fmt::Result {
        match self {
            Self::Memory(e) => write!(f, "{}", e),
            Self::Value(e) => write!(f, "{}", e),
            Self::Table(e) => write!(f, "{}", e),
            Self::Stack(e) => write!(f, "{}", e),
            Self::Element(e) => write!(f, "{}", e),
            Self::IndirectCallTypeMismatch {
                callee_name,
                expected,
                actual,
            } => write!(
                f,
                "indirect call type mismatch for '{}':
 >> call_indirect instruction expected {:?}
 >> but actual implementation has      {:?}",
                callee_name, expected, actual
            ),
            Self::UndefinedFunc(addr) => write!(f, "uninitialized element at {:?}", addr),
            Self::Unreachable => write!(f, "unreachable"),
            Self::MemoryAddrOverflow { base, offset } => write!(
                f,
                "out of bounds memory access: memory address overflow (base: {}, offset: {})",
                base, offset
            ),
            _ => write!(f, "{:?}", self),
        }
    }
}

impl From<table::Error> for Trap {
    fn from(e: table::Error) -> Self {
        Trap::Table(e)
    }
}

impl From<elem::Error> for Trap {
    fn from(e: elem::Error) -> Self {
        Trap::Element(e)
    }
}

pub enum Signal {
    Next,
    Breakpoint,
    End,
}

pub type ExecResult<T> = std::result::Result<T, Trap>;

#[derive(Debug)]
pub enum ReturnValError {
    TypeMismatchReturnValue(Value, Type),
    Stack(stack::Error),
    NoValue(Type),
}

pub type ReturnValResult = Result<Vec<Value>, ReturnValError>;

impl std::error::Error for ReturnValError {}

impl std::fmt::Display for ReturnValError {
    fn fmt(&self, f: &mut std::fmt::Formatter<'_>) -> std::fmt::Result {
        write!(f, "{:?}", self)
    }
}

pub struct Executor {
    pub pc: ProgramCounter,
    pub stack: Stack,
}

impl Executor {
    pub fn new(initial_frame: CallFrame, initial_arity: usize, pc: ProgramCounter) -> Self {
        let mut stack = Stack::default();
        let _ = stack.set_frame(initial_frame);
        stack.push_label(Label::Return {
            arity: initial_arity,
        });
        Self { pc, stack }
    }

    pub fn pop_result(&mut self, return_ty: Vec<Type>) -> ReturnValResult {
        let mut results = vec![];
        for ty in return_ty.into_iter().rev() {
            let val = self.stack.pop_value().map_err(ReturnValError::Stack)?;
            results.push(val);
            if !val.isa(ty) {
                return Err(ReturnValError::TypeMismatchReturnValue(val.clone(), ty));
            }
        }
        Ok(results.into_iter().rev().collect())
    }

    pub fn current_func_insts<'a>(&self, store: &'a Store) -> ExecResult<&'a [Instruction]> {
        let func = store.func_global(self.pc.exec_addr());
        Ok(&func.defined().unwrap().instructions())
    }

    pub fn execute_step<I: Interceptor>(
        &mut self,
        store: &Store,
        interceptor: &I,
        config: &Config,
    ) -> ExecResult<Signal> {
        let func = store.func_global(self.pc.exec_addr()).defined().unwrap();
        let module_index = func.module_index().clone();
        let inst = match func.inst(self.pc.inst_index()) {
            Some(inst) => inst,
            None => return Err(Trap::NoMoreInstruction),
        };

        let signal = interceptor.execute_inst(inst)?;
        let result = self.execute_inst(&inst, module_index, store, interceptor, config)?;
        Ok(match (signal, result) {
            (_, Signal::End) => Signal::End,
            (signal, Signal::Next) => signal,
            (_, other) => other,
        })
    }

    fn execute_inst<I: Interceptor>(
        &mut self,
        inst: &Instruction,
        module_index: ModuleIndex,
        store: &Store,
        interceptor: &I,
        config: &Config,
    ) -> ExecResult<Signal> {
        self.pc.inc_inst_index();
        let result = match &inst.kind {
            InstructionKind::Unreachable => Err(Trap::Unreachable),
            InstructionKind::Nop => Ok(Signal::Next),
            InstructionKind::Block { ty } => {
                let (params_size, results_size) = self.get_type_arity(ty, store)?;
                let params = self.stack.pop_values(params_size).map_err(Trap::Stack)?;
                self.stack.push_label(Label::Block {
                    arity: results_size,
                });
                self.stack.push_values(params.into_iter().rev());
                Ok(Signal::Next)
            }
            InstructionKind::Loop { ty } => {
                let start_loop = InstIndex(self.pc.inst_index().0 - 1);
                let (params_size, _) = self.get_type_arity(ty, store)?;
                let params = self.stack.pop_values(params_size).map_err(Trap::Stack)?;
                self.stack
                    .push_label(Label::new_loop(start_loop, params_size));
                self.stack.push_values(params.into_iter().rev());
                Ok(Signal::Next)
            }
            InstructionKind::If { ty } => {
                let val: i32 = self.pop_as()?;
                let (params_size, results_size) = self.get_type_arity(ty, store)?;
                let params = self.stack.pop_values(params_size).map_err(Trap::Stack)?;
                self.stack.push_label(Label::If {
                    arity: results_size,
                });
                self.stack.push_values(params.into_iter().rev());
                if val == 0 {
                    let mut depth = 1;
                    loop {
                        let index = self.pc.inst_index().0 as usize;
                        match self.current_func_insts(store)?[index].kind {
                            InstructionKind::End => depth -= 1,
                            InstructionKind::Block { ty: _ } => depth += 1,
                            InstructionKind::If { ty: _ } => depth += 1,
                            InstructionKind::Loop { ty: _ } => depth += 1,
                            InstructionKind::Else => {
                                if depth == 1 {
                                    self.pc.inc_inst_index();
                                    break;
                                }
                            }
                            _ => (),
                        }
                        if depth == 0 {
                            break;
                        }
                        self.pc.inc_inst_index();
                    }
                }
                Ok(Signal::Next)
            }
            InstructionKind::Else => self.branch(0, store),
            InstructionKind::End => {
                if self.stack.is_func_top_level().map_err(Trap::Stack)? {
                    // When the end of a function is reached without a jump
                    let ret_pc = self.stack.current_frame().map_err(Trap::Stack)?.ret_pc;
                    let func = store.func_global(self.pc.exec_addr());
                    let results = self
                        .stack
                        .pop_values(func.ty().returns.len())
                        .map_err(Trap::Stack)?;
                    self.stack.pop_label().map_err(Trap::Stack)?;
                    self.stack.pop_frame().map_err(Trap::Stack)?;
                    self.stack.push_values(results.into_iter().rev());
                    if let Some(ret_pc) = ret_pc {
                        self.pc = ret_pc;
                        Ok(Signal::Next)
                    } else {
                        Ok(Signal::End)
                    }
                } else {
                    // When the end of a block is reached without a jump
                    let results = self.stack.pop_while(|v| match v {
                        StackValue::Value(_) => true,
                        _ => false,
                    });
                    self.stack.pop_label().map_err(Trap::Stack)?;
                    let results = results
                        .into_iter()
                        .rev()
                        .map(|v| v.as_value().map_err(Trap::Stack))
                        .collect::<ExecResult<Vec<_>>>()?;
                    self.stack.push_values(results);
                    Ok(Signal::Next)
                }
            }
            InstructionKind::Br { relative_depth } => self.branch(*relative_depth, store),
            InstructionKind::BrIf { relative_depth } => {
                let val = self.stack.pop_value().map_err(Trap::Stack)?;
                if val != Value::I32(0) {
                    self.branch(*relative_depth, store)
                } else {
                    Ok(Signal::Next)
                }
            }
            InstructionKind::BrTable { table: payload } => {
                let val: i32 = self.pop_as()?;
                let val = val as usize;
                let depth = if val < payload.table.len() {
                    payload.table[val]
                } else {
                    payload.default
                };
                self.branch(depth, store)
            }
            InstructionKind::Return => self.do_return(store),
            InstructionKind::Call { function_index } => {
                let frame = self.stack.current_frame().map_err(Trap::Stack)?;
                let addr = FuncAddr::new_unsafe(frame.module_index(), *function_index as usize);
                self.invoke(addr, store, interceptor)
            }
            InstructionKind::CallIndirect { index, table_index } => {
                let frame = self.stack.current_frame().map_err(Trap::Stack)?;
                let addr = TableAddr::new_unsafe(frame.module_index(), table_index as usize);
                let module = store.module(frame.module_index()).defined().unwrap();
                let ty = module.get_type(*index as usize);
                let buf_index: i32 = self.pop_as()?;
                let table = store.table(addr);
                let buf_index = buf_index as usize;
                let func_ref = table.borrow().get_at(buf_index).map_err(Trap::Table)?;

                let func_addr = match func_ref {
                    RefVal::NullRef(_) => Err(Trap::UndefinedFunc(buf_index)),
                    RefVal::FuncRef(addr) => Ok(addr),
                    other => Err(Trap::ElementTypeMismatch {
                        expected: RefType::FuncRef,
                        actual: other,
                    }),
                }?;
                let (func, _) = store
                    .func(func_addr)
                    .ok_or(Trap::UndefinedFunc(func_addr.1))?;
                if func.ty() == ty {
                    self.invoke(func_addr, store, interceptor)
                } else {
                    Err(Trap::IndirectCallTypeMismatch {
                        callee_name: func.name().clone(),
                        expected: ty.clone(),
                        actual: func.ty().clone(),
                    })
                }
            }
            InstructionKind::Drop => {
                self.stack.pop_value().map_err(Trap::Stack)?;
                Ok(Signal::Next)
            }
            InstructionKind::Select | InstructionKind::TypedSelect { .. } => {
                let cond: i32 = self.pop_as()?;
                let val2 = self.stack.pop_value().map_err(Trap::Stack)?;
                let val1 = self.stack.pop_value().map_err(Trap::Stack)?;
                if cond != 0 {
                    self.stack.push_value(val1);
                } else {
                    self.stack.push_value(val2);
                }
                Ok(Signal::Next)
            }
            InstructionKind::LocalGet { local_index } => {
                let value = self
                    .stack
                    .current_frame()
                    .map_err(Trap::Stack)?
                    .local(*local_index as usize);
                self.stack.push_value(value);
                Ok(Signal::Next)
            }
            InstructionKind::LocalSet { local_index } => self.set_local(*local_index as usize),
            InstructionKind::LocalTee { local_index } => {
                let val = self.stack.pop_value().map_err(Trap::Stack)?;
                self.stack.push_value(val);
                self.stack.push_value(val);
                self.set_local(*local_index as usize)
            }
            InstructionKind::GlobalGet { global_index } => {
                let addr = GlobalAddr::new_unsafe(module_index, *global_index as usize);
                let global = store.global(addr);
                self.stack.push_value(global.borrow().value());
                Ok(Signal::Next)
            }
            InstructionKind::GlobalSet { global_index } => {
                let addr = GlobalAddr::new_unsafe(module_index, *global_index as usize);
                let value = self.stack.pop_value().map_err(Trap::Stack)?;
                let global = store.global(addr);
                global.borrow_mut().set_value(value);
                Ok(Signal::Next)
            }
            InstructionKind::TableGet { table } => {
                let addr = TableAddr::new_unsafe(module_index, table as usize);
                let table = store.table(addr);
                let index: i32 = self.pop_as()?;
                let val = table.borrow().get_at(index as usize)?;
                self.stack.push_value(Value::Ref(val));
                Ok(Signal::Next)
            }
            InstructionKind::TableSet { table } => {
                let addr = TableAddr::new_unsafe(module_index, table as usize);
                let table = store.table(addr);
                let ref_val = self.pop_ref()?;
                let index: i32 = self.pop_as()?;
                table.borrow_mut().set_at(index as usize, ref_val)?;
                Ok(Signal::Next)
            }
            InstructionKind::TableSize { table } => {
                let addr = TableAddr::new_unsafe(module_index, table as usize);
                let table = store.table(addr);
                let sz = table.borrow().buffer_len();
                self.stack.push_value(Value::I32(sz as i32));
                Ok(Signal::Next)
            }

            InstructionKind::TableGrow { table } => {
                let addr = TableAddr::new_unsafe(module_index, table as usize);
                let table = store.table(addr);
                let sz = table.borrow().buffer_len();
                let n: i32 = self.pop_as()?;
                let ref_val = self.pop_ref()?;
                let ret_val = match table.borrow_mut().grow(n as usize, ref_val) {
                    Ok(_) => sz as i32,
                    Err(_) => -1,
                };
                self.stack.push_value(Value::I32(ret_val));
                Ok(Signal::Next)
            }

            InstructionKind::TableFill { table } => {
                let addr = TableAddr::new_unsafe(module_index, table as usize);
                let table = store.table(addr);
                let n: i32 = self.pop_as()?;
                let ref_val = self.pop_ref()?;
                let index: i32 = self.pop_as()?;

                for index in index..(index + n) {
                    table.borrow_mut().set_at(index as usize, ref_val)?;
                }

                Ok(Signal::Next)
            }

            InstructionKind::TableCopy {
                dst_table,
                src_table,
            } => {
                let dst_addr = TableAddr::new_unsafe(module_index, dst_table as usize);
                let dst_table = store.table(dst_addr);
                let src_addr = TableAddr::new_unsafe(module_index, src_table as usize);
                let src_table = store.table(src_addr);
                let n: i32 = self.pop_as()?;
                let src_base: i32 = self.pop_as()?;
                let dst_base: i32 = self.pop_as()?;

                for offset in 0..n {
                    let val = src_table.borrow().get_at((src_base + offset) as usize)?;
                    dst_table
                        .borrow_mut()
                        .set_at((dst_base + offset) as usize, val)?;
                }

                Ok(Signal::Next)
            }

            InstructionKind::TableInit { segment, table } => {
                let table_addr = TableAddr::new_unsafe(module_index, table as usize);
                let elem_addr = ElemAddr::new_unsafe(module_index, segment as usize);
                let table = store.table(table_addr);
                let elem = store.elem(elem_addr);
                let n: i32 = self.pop_as()?;
                let src_base: i32 = self.pop_as()?;
                let dst_base: i32 = self.pop_as()?;
                for offset in 0..n {
                    let val = elem.borrow().get_at((src_base + offset) as usize)?;
                    table
                        .borrow_mut()
                        .set_at((dst_base + offset) as usize, val)?;
                }
                Ok(Signal::Next)
            }
            InstructionKind::ElemDrop { segment } => {
                let elem_addr = ElemAddr::new_unsafe(module_index, segment as usize);
                let elem = store.elem(elem_addr);
                elem.borrow_mut().drop_elem();
                Ok(Signal::Next)
            }

            InstructionKind::I32Load { memarg } => self.load::<i32>(memarg.offset, store, config),
            InstructionKind::I64Load { memarg } => self.load::<i64>(memarg.offset, store, config),
            InstructionKind::F32Load { memarg } => self.load::<f32>(memarg.offset, store, config),
            InstructionKind::F64Load { memarg } => self.load::<f64>(memarg.offset, store, config),

            InstructionKind::I32Load8S { memarg } => {
                self.load_extend::<i8, i32>(memarg.offset, store, config)
            }
            InstructionKind::I32Load8U { memarg } => {
                self.load_extend::<u8, i32>(memarg.offset, store, config)
            }
            InstructionKind::I32Load16S { memarg } => {
                self.load_extend::<i16, i32>(memarg.offset, store, config)
            }
            InstructionKind::I32Load16U { memarg } => {
                self.load_extend::<u16, i32>(memarg.offset, store, config)
            }

            InstructionKind::I64Load8S { memarg } => {
                self.load_extend::<i8, i64>(memarg.offset, store, config)
            }
            InstructionKind::I64Load8U { memarg } => {
                self.load_extend::<u8, i64>(memarg.offset, store, config)
            }
            InstructionKind::I64Load16S { memarg } => {
                self.load_extend::<i16, i64>(memarg.offset, store, config)
            }
            InstructionKind::I64Load16U { memarg } => {
                self.load_extend::<u16, i64>(memarg.offset, store, config)
            }
            InstructionKind::I64Load32S { memarg } => {
                self.load_extend::<i32, i64>(memarg.offset, store, config)
            }
            InstructionKind::I64Load32U { memarg } => {
                self.load_extend::<u32, i64>(memarg.offset, store, config)
            }

            InstructionKind::I32Store { memarg } => {
                self.store::<i32, _>(memarg.offset, store, interceptor, config)
            }
            InstructionKind::I64Store { memarg } => {
                self.store::<i64, _>(memarg.offset, store, interceptor, config)
            }
            InstructionKind::F32Store { memarg } => {
                self.store::<f32, _>(memarg.offset, store, interceptor, config)
            }
            InstructionKind::F64Store { memarg } => {
                self.store::<f64, _>(memarg.offset, store, interceptor, config)
            }

            InstructionKind::I32Store8 { memarg } => {
                self.store_with_width::<i32, _>(memarg.offset, 1, store, interceptor, config)
            }
            InstructionKind::I32Store16 { memarg } => {
                self.store_with_width::<i32, _>(memarg.offset, 2, store, interceptor, config)
            }
            InstructionKind::I64Store8 { memarg } => {
                self.store_with_width::<i64, _>(memarg.offset, 1, store, interceptor, config)
            }
            InstructionKind::I64Store16 { memarg } => {
                self.store_with_width::<i64, _>(memarg.offset, 2, store, interceptor, config)
            }
            InstructionKind::I64Store32 { memarg } => {
                self.store_with_width::<i64, _>(memarg.offset, 4, store, interceptor, config)
            }

            InstructionKind::MemorySize { .. } => {
                self.stack
                    .push_value(Value::I32(self.memory(store)?.borrow().page_count() as i32));
                Ok(Signal::Next)
            }
            InstructionKind::MemoryGrow { .. } => {
                let grow_page: i32 = self.pop_as()?;
                let mem = self.memory(store)?;
                let size = mem.borrow().page_count();
                match mem.borrow_mut().grow(grow_page as usize) {
                    Ok(_) => {
                        self.stack.push_value(Value::I32(size as i32));
                    }
                    Err(err) => {
                        println!("[Debug] Failed to grow memory {:?}", err);
                        self.stack.push_value(Value::I32(-1));
                    }
                }
                Ok(Signal::Next)
            }

            InstructionKind::I32Const { value } => {
                self.stack.push_value(Value::I32(*value));
                Ok(Signal::Next)
            }
            InstructionKind::I64Const { value } => {
                self.stack.push_value(Value::I64(*value));
                Ok(Signal::Next)
            }
            InstructionKind::F32Const { value } => {
                self.stack.push_value(Value::F32(value.bits()));
                Ok(Signal::Next)
            }
            InstructionKind::F64Const { value } => {
                self.stack.push_value(Value::F64(value.bits()));
                Ok(Signal::Next)
            }

            InstructionKind::I32Eqz => self.testop::<i32, _>(|v| v == 0),
            InstructionKind::I32Eq => self.relop(|a: i32, b: i32| a == b),
            InstructionKind::I32Ne => self.relop(|a: i32, b: i32| a != b),
            InstructionKind::I32LtS => self.relop(|a: i32, b: i32| a < b),
            InstructionKind::I32LtU => self.relop::<u32, _>(|a, b| a < b),
            InstructionKind::I32GtS => self.relop(|a: i32, b: i32| a > b),
            InstructionKind::I32GtU => self.relop::<u32, _>(|a, b| a > b),
            InstructionKind::I32LeS => self.relop(|a: i32, b: i32| a <= b),
            InstructionKind::I32LeU => self.relop::<u32, _>(|a, b| a <= b),
            InstructionKind::I32GeS => self.relop(|a: i32, b: i32| a >= b),
            InstructionKind::I32GeU => self.relop::<u32, _>(|a, b| a >= b),

            InstructionKind::I64Eqz => self.testop::<i64, _>(|v| v == 0),
            InstructionKind::I64Eq => self.relop(|a: i64, b: i64| a == b),
            InstructionKind::I64Ne => self.relop(|a: i64, b: i64| a != b),
            InstructionKind::I64LtS => self.relop(|a: i64, b: i64| a < b),
            InstructionKind::I64LtU => self.relop::<u64, _>(|a, b| a < b),
            InstructionKind::I64GtS => self.relop(|a: i64, b: i64| a > b),
            InstructionKind::I64GtU => self.relop::<u64, _>(|a, b| a > b),
            InstructionKind::I64LeS => self.relop(|a: i64, b: i64| a <= b),
            InstructionKind::I64LeU => self.relop::<u64, _>(|a, b| a <= b),
            InstructionKind::I64GeS => self.relop(|a: i64, b: i64| a >= b),
            InstructionKind::I64GeU => self.relop::<u64, _>(|a, b| a >= b),

            InstructionKind::F32Eq => self.relop::<f32, _>(|a, b| a == b),
            InstructionKind::F32Ne => self.relop::<f32, _>(|a, b| a != b),
            InstructionKind::F32Lt => self.relop::<f32, _>(|a, b| a < b),
            InstructionKind::F32Gt => self.relop::<f32, _>(|a, b| a > b),
            InstructionKind::F32Le => self.relop::<f32, _>(|a, b| a <= b),
            InstructionKind::F32Ge => self.relop::<f32, _>(|a, b| a >= b),

            InstructionKind::F64Eq => self.relop(|a: f64, b: f64| a == b),
            InstructionKind::F64Ne => self.relop(|a: f64, b: f64| a != b),
            InstructionKind::F64Lt => self.relop(|a: f64, b: f64| a < b),
            InstructionKind::F64Gt => self.relop(|a: f64, b: f64| a > b),
            InstructionKind::F64Le => self.relop(|a: f64, b: f64| a <= b),
            InstructionKind::F64Ge => self.relop(|a: f64, b: f64| a >= b),

            InstructionKind::I32Clz => self.unop(|v: i32| v.leading_zeros() as i32),
            InstructionKind::I32Ctz => self.unop(|v: i32| v.trailing_zeros() as i32),
            InstructionKind::I32Popcnt => self.unop(|v: i32| v.count_ones() as i32),
            InstructionKind::I32Add => self.binop(|a: u32, b: u32| a.wrapping_add(b)),
            InstructionKind::I32Sub => self.binop(|a: i32, b: i32| a.wrapping_sub(b)),
            InstructionKind::I32Mul => self.binop(|a: i32, b: i32| a.wrapping_mul(b)),
            InstructionKind::I32DivS => {
                self.try_binop(|a: i32, b: i32| I32::try_wrapping_div(a, b))
            }
            InstructionKind::I32DivU => {
                self.try_binop(|a: u32, b: u32| U32::try_wrapping_div(a, b))
            }
            InstructionKind::I32RemS => {
                self.try_binop(|a: i32, b: i32| I32::try_wrapping_rem(a, b))
            }
            InstructionKind::I32RemU => {
                self.try_binop(|a: u32, b: u32| U32::try_wrapping_rem(a, b))
            }
            InstructionKind::I32And => self.binop(|a: i32, b: i32| a.bitand(b)),
            InstructionKind::I32Or => self.binop(|a: i32, b: i32| a.bitor(b)),
            InstructionKind::I32Xor => self.binop(|a: i32, b: i32| a.bitxor(b)),
            InstructionKind::I32Shl => self.binop(|a: u32, b: u32| a.wrapping_shl(b)),
            InstructionKind::I32ShrS => self.binop(|a: i32, b: i32| a.wrapping_shr(b as u32)),
            InstructionKind::I32ShrU => self.binop(|a: u32, b: u32| a.wrapping_shr(b)),
            InstructionKind::I32Rotl => self.binop(|a: i32, b: i32| a.rotate_left(b as u32)),
            InstructionKind::I32Rotr => self.binop(|a: i32, b: i32| a.rotate_right(b as u32)),

            InstructionKind::I64Clz => self.unop(|v: i64| v.leading_zeros() as i64),
            InstructionKind::I64Ctz => self.unop(|v: i64| v.trailing_zeros() as i64),
            InstructionKind::I64Popcnt => self.unop(|v: i64| v.count_ones() as i64),
            InstructionKind::I64Add => self.binop(|a: i64, b: i64| a.wrapping_add(b)),
            InstructionKind::I64Sub => self.binop(|a: i64, b: i64| a.wrapping_sub(b)),
            InstructionKind::I64Mul => self.binop(|a: i64, b: i64| a.wrapping_mul(b)),
            InstructionKind::I64DivS => {
                self.try_binop(|a: i64, b: i64| I64::try_wrapping_div(a, b))
            }
            InstructionKind::I64DivU => {
                self.try_binop(|a: u64, b: u64| U64::try_wrapping_div(a, b))
            }
            InstructionKind::I64RemS => {
                self.try_binop(|a: i64, b: i64| I64::try_wrapping_rem(a, b))
            }
            InstructionKind::I64RemU => {
                self.try_binop(|a: u64, b: u64| U64::try_wrapping_rem(a, b))
            }
            InstructionKind::I64And => self.binop(|a: i64, b: i64| a.bitand(b)),
            InstructionKind::I64Or => self.binop(|a: i64, b: i64| a.bitor(b)),
            InstructionKind::I64Xor => self.binop(|a: i64, b: i64| a.bitxor(b)),
            InstructionKind::I64Shl => self.binop(|a: u64, b: u64| a.wrapping_shl(b as u32)),
            InstructionKind::I64ShrS => self.binop(|a: i64, b: i64| a.wrapping_shr(b as u32)),
            InstructionKind::I64ShrU => self.binop(|a: u64, b: u64| a.wrapping_shr(b as u32)),
            InstructionKind::I64Rotl => self.binop(|a: i64, b: i64| a.rotate_left(b as u32)),
            InstructionKind::I64Rotr => self.binop(|a: i64, b: i64| a.rotate_right(b as u32)),

            InstructionKind::F32Abs => self.unop(|v: f32| v.abs()),
            InstructionKind::F32Neg => self.unop(|v: f32| -v),
            InstructionKind::F32Ceil => self.unop(|v: f32| v.ceil()),
            InstructionKind::F32Floor => self.unop(|v: f32| v.floor()),
            InstructionKind::F32Trunc => self.unop(|v: f32| v.trunc()),
            InstructionKind::F32Nearest => self.unop(|v: f32| F32::nearest(v)),
            InstructionKind::F32Sqrt => self.unop(|v: f32| v.sqrt()),
            InstructionKind::F32Add => self.binop(|a: f32, b: f32| a + b),
            InstructionKind::F32Sub => self.binop(|a: f32, b: f32| a - b),
            InstructionKind::F32Mul => self.binop(|a: f32, b: f32| a * b),
            InstructionKind::F32Div => self.binop(|a: f32, b: f32| a / b),
            InstructionKind::F32Min => self.binop(|a: f32, b: f32| F32::min(a, b)),
            InstructionKind::F32Max => self.binop(|a: f32, b: f32| F32::max(a, b)),
            InstructionKind::F32Copysign => self.binop(|a: f32, b: f32| F32::copysign(a, b)),

            InstructionKind::F64Abs => self.unop(|v: f64| v.abs()),
            InstructionKind::F64Neg => self.unop(|v: f64| -v),
            InstructionKind::F64Ceil => self.unop(|v: f64| v.ceil()),
            InstructionKind::F64Floor => self.unop(|v: f64| v.floor()),
            InstructionKind::F64Trunc => self.unop(|v: f64| v.trunc()),
            InstructionKind::F64Nearest => self.unop(|v: f64| F64::nearest(v)),
            InstructionKind::F64Sqrt => self.unop(|v: f64| v.sqrt()),
            InstructionKind::F64Add => self.binop(|a: f64, b: f64| a + b),
            InstructionKind::F64Sub => self.binop(|a: f64, b: f64| a - b),
            InstructionKind::F64Mul => self.binop(|a: f64, b: f64| a * b),
            InstructionKind::F64Div => self.binop(|a: f64, b: f64| a / b),
            InstructionKind::F64Min => self.binop(|a: f64, b: f64| F64::min(a, b)),
            InstructionKind::F64Max => self.binop(|a: f64, b: f64| F64::max(a, b)),
            InstructionKind::F64Copysign => self.binop(|a: f64, b: f64| F64::copysign(a, b)),

            InstructionKind::I32WrapI64 => self.unop(|v: i64| Value::I32(v as i32)),
            InstructionKind::I32TruncF32S => self.try_unop(|v: f32| TruncTo::<i32>::trunc_to(v)),
            InstructionKind::I32TruncF32U => self.try_unop(|v: f32| TruncTo::<u32>::trunc_to(v)),
            InstructionKind::I32TruncF64S => self.try_unop(|v: f64| TruncTo::<i32>::trunc_to(v)),
            InstructionKind::I32TruncF64U => self.try_unop(|v: f64| TruncTo::<u32>::trunc_to(v)),
            InstructionKind::I64ExtendI32S => self.unop(|v: i32| Value::from(v as u64)),
            InstructionKind::I64ExtendI32U => self.unop(|v: u32| Value::from(v as u64)),
            InstructionKind::I64TruncF32S => self.try_unop(|x: f32| TruncTo::<i64>::trunc_to(x)),
            InstructionKind::I64TruncF32U => self.try_unop(|x: f32| TruncTo::<u64>::trunc_to(x)),
            InstructionKind::I64TruncF64S => self.try_unop(|x: f64| TruncTo::<i64>::trunc_to(x)),
            InstructionKind::I64TruncF64U => self.try_unop(|x: f64| TruncTo::<u64>::trunc_to(x)),
            InstructionKind::F32ConvertI32S => self.unop(|x: u32| x as i32 as f32),
            InstructionKind::F32ConvertI32U => self.unop(|x: u32| x as f32),
            InstructionKind::F32ConvertI64S => self.unop(|x: u64| x as i64 as f32),
            InstructionKind::F32ConvertI64U => self.unop(|x: u64| x as f32),
            InstructionKind::F32DemoteF64 => self.unop(|x: f64| x as f32),
            InstructionKind::F64ConvertI32S => self.unop(|x: u32| f64::from(x as i32)),
            InstructionKind::F64ConvertI32U => self.unop(|x: u32| f64::from(x)),
            InstructionKind::F64ConvertI64S => self.unop(|x: u64| x as i64 as f64),
            InstructionKind::F64ConvertI64U => self.unop(|x: u64| x as f64),
            InstructionKind::F64PromoteF32 => self.unop(|x: f32| f64::from(x)),

            InstructionKind::I32Extend8S => self.unop(|x: i32| extend_i32(x, 8)),
            InstructionKind::I32Extend16S => self.unop(|x: i32| extend_i32(x, 16)),
            InstructionKind::I64Extend8S => self.unop(|x: i64| extend_i64(x, 8)),
            InstructionKind::I64Extend16S => self.unop(|x: i64| extend_i64(x, 16)),
            InstructionKind::I64Extend32S => self.unop(|x: i64| extend_i64(x, 32)),

            InstructionKind::I32ReinterpretF32 => self.unop(|v: f32| v.to_bits() as i32),
            InstructionKind::I64ReinterpretF64 => self.unop(|v: f64| v.to_bits() as i64),
            InstructionKind::F32ReinterpretI32 => self.unop(f32::from_bits),
            InstructionKind::F64ReinterpretI64 => self.unop(f64::from_bits),
            InstructionKind::I32TruncSatF32S => {
                self.unop(|v: f32| TruncSatTo::<i32>::trunc_sat_to(v))
            }
            InstructionKind::I32TruncSatF32U => {
                self.unop(|v: f32| TruncSatTo::<u32>::trunc_sat_to(v))
            }
            InstructionKind::I32TruncSatF64S => {
                self.unop(|v: f64| TruncSatTo::<i32>::trunc_sat_to(v))
            }
            InstructionKind::I32TruncSatF64U => {
                self.unop(|v: f64| TruncSatTo::<u32>::trunc_sat_to(v))
            }
            InstructionKind::I64TruncSatF32S => {
                self.unop(|v: f32| TruncSatTo::<i64>::trunc_sat_to(v))
            }
            InstructionKind::I64TruncSatF32U => {
                self.unop(|v: f32| TruncSatTo::<u64>::trunc_sat_to(v))
            }
            InstructionKind::I64TruncSatF64S => {
                self.unop(|v: f64| TruncSatTo::<i64>::trunc_sat_to(v))
            }
            InstructionKind::I64TruncSatF64U => {
                self.unop(|v: f64| TruncSatTo::<u64>::trunc_sat_to(v))
            }
            other => unimplemented!("{:?}", other),
        };
        if self.stack.is_over_top_level() {
            return Ok(Signal::End);
        } else {
            return result;
        }
    }

    fn pop_as<T: NativeValue>(&mut self) -> ExecResult<T> {
        let value = self.stack.pop_value().map_err(Trap::Stack)?;
        T::from_value(value).ok_or(Trap::UnexpectedStackValueType {
            expected: T::value_type(),
            actual: value.value_type(),
        })
    }
    fn pop_ref(&mut self) -> ExecResult<RefVal> {
        let ref_val: Value = self.stack.pop_value().map_err(Trap::Stack)?;
        let ref_val = match ref_val {
            Value::Ref(r) => r,
            _ => {
                return Err(Trap::UnexpectedNonRefValueType {
                    actual: ref_val.value_type(),
                })
            }
        };
        Ok(ref_val)
    }

    fn branch(&mut self, depth: u32, store: &Store) -> ExecResult<Signal> {
        let depth = depth as usize;
        let label = {
            let labels = self.stack.current_frame_labels().map_err(Trap::Stack)?;
            let labels_len = labels.len();
            assert!(depth + 1 <= labels_len);
            *labels[labels_len - depth - 1]
        };

        let arity = label.arity();

        let mut results = vec![];
        for _ in 0..arity {
            results.push(self.stack.pop_value().map_err(Trap::Stack)?);
        }

        for _ in 0..depth + 1 {
            self.stack.pop_while(|v| match v {
                StackValue::Value(_) => true,
                _ => false,
            });
            self.stack.pop_label().map_err(Trap::Stack)?;
        }

        for _ in 0..arity {
            self.stack.push_value(results.pop().unwrap());
        }

        // Jump to the continuation
        match label {
            Label::Loop { label, .. } => self.pc.loop_jump(&label),
            Label::Return { .. } => {
                return self.do_return(store);
            }
            Label::If { .. } | Label::Block { .. } => {
                let mut depth = depth + 1;
                loop {
                    let index = self.pc.inst_index().0 as usize;
                    match self.current_func_insts(store)?[index].kind {
                        InstructionKind::End => depth -= 1,
                        InstructionKind::Block { ty: _ } => depth += 1,
                        InstructionKind::If { ty: _ } => depth += 1,
                        InstructionKind::Loop { ty: _ } => depth += 1,
                        _ => (),
                    }
                    self.pc.inc_inst_index();
                    if depth == 0 {
                        break;
                    }
                }
            }
        }
        Ok(Signal::Next)
    }

    fn testop<T: NativeValue, F: Fn(T) -> bool>(&mut self, f: F) -> ExecResult<Signal> {
        self.unop(|a| Value::I32(if f(a) { 1 } else { 0 }))
    }

    fn relop<T: NativeValue, F: Fn(T, T) -> bool>(&mut self, f: F) -> ExecResult<Signal> {
        self.binop(|a: T, b: T| Value::I32(if f(a, b) { 1 } else { 0 }))
    }

    fn try_binop<T: NativeValue, To: Into<Value>, F: Fn(T, T) -> Result<To, value::Error>>(
        &mut self,
        f: F,
    ) -> ExecResult<Signal> {
        let rhs = self.pop_as()?;
        let lhs = self.pop_as()?;
        self.stack
            .push_value(f(lhs, rhs).map(|v| v.into()).map_err(Trap::Value)?);
        Ok(Signal::Next)
    }

    fn binop<T: NativeValue, To: Into<Value>, F: Fn(T, T) -> To>(
        &mut self,
        f: F,
    ) -> ExecResult<Signal> {
        let rhs = self.pop_as()?;
        let lhs = self.pop_as()?;
        self.stack.push_value(f(lhs, rhs).into());
        Ok(Signal::Next)
    }

    fn try_unop<From: NativeValue, To: Into<Value>, F: Fn(From) -> Result<To, value::Error>>(
        &mut self,
        f: F,
    ) -> ExecResult<Signal> {
        let v: From = self.pop_as()?;
        self.stack
            .push_value(f(v).map(|v| v.into()).map_err(Trap::Value)?);
        Ok(Signal::Next)
    }

    fn unop<From: NativeValue, To: Into<Value>, F: Fn(From) -> To>(
        &mut self,
        f: F,
    ) -> ExecResult<Signal> {
        let v: From = self.pop_as()?;
        self.stack.push_value(f(v).into());
        Ok(Signal::Next)
    }

    fn invoke<I: Interceptor>(
        &mut self,
        addr: FuncAddr,
        store: &Store,
        interceptor: &I,
    ) -> ExecResult<Signal> {
        let (func, exec_addr) = store.func(addr).ok_or(Trap::UndefinedFunc(addr.1))?;

        let mut args = Vec::new();
        let mut found_mismatch = false;
        for _ in func.ty().params.iter() {
            match self.stack.pop_value() {
                Ok(val) => args.push(val),
                Err(_) => found_mismatch = true,
            }
        }

        if found_mismatch {
            return Err(Trap::DirectCallTypeMismatch {
                callee_name: func.name().to_string(),
                actual: args.iter().map(|v| v.value_type()).collect(),
                expected: func.ty().params.to_vec(),
            });
        }
        args.reverse();

        let arity = func.ty().returns.len();
        match func {
            FunctionInstance::Defined(func) => {
                let pc = ProgramCounter::new(func.module_index(), exec_addr, InstIndex::zero());
                let frame = CallFrame::new_from_func(exec_addr, &func, args, Some(self.pc));
                self.stack.set_frame(frame).map_err(Trap::Stack)?;
                self.stack.push_label(Label::Return { arity });
                self.pc = pc;
                interceptor.invoke_func(func.name(), self, store)
            }
            FunctionInstance::Host(func) => {
                let mut result = Vec::new();
                func.code()
                    .call(&args, &mut result, store, addr.module_index())?;
                assert_eq!(result.len(), arity);
                for v in result {
                    self.stack.push_value(v);
                }
                Ok(Signal::Next)
            }
        }
    }
    fn do_return(&mut self, store: &Store) -> ExecResult<Signal> {
        let ret_pc = self.stack.current_frame().map_err(Trap::Stack)?.ret_pc;
        let func = store.func_global(self.pc.exec_addr());
        let arity = func.ty().returns.len();
        let results = self.stack.pop_values(arity).map_err(Trap::Stack)?;
        self.stack.pop_while(|v| match v {
            StackValue::Activation(_) => false,
            _ => true,
        });
        self.stack.pop_frame().map_err(Trap::Stack)?;
        self.stack.push_values(results.into_iter().rev());

        if let Some(ret_pc) = ret_pc {
            self.pc = ret_pc;
        }
        Ok(Signal::Next)
    }

    /// Returns a pair of arities for parameter and result
    fn get_type_arity(&self, ty: &TypeOrFuncType, store: &Store) -> ExecResult<(usize, usize)> {
        Ok(match ty {
            TypeOrFuncType::Type(Type::EmptyBlockType) => (0, 0),
            TypeOrFuncType::Type(_) => (0, 1),
            TypeOrFuncType::FuncType(type_id) => {
                let frame = self.stack.current_frame().map_err(Trap::Stack)?;
                let module = store.module(frame.module_index()).defined().unwrap();
                let ty = module.get_type(*type_id as usize);
                (ty.params.len(), ty.returns.len())
            }
        })
    }

    fn set_local(&mut self, index: usize) -> ExecResult<Signal> {
        let value = self.stack.pop_value().map_err(Trap::Stack)?;
        self.stack.set_local(index, value).map_err(Trap::Stack)?;

        Ok(Signal::Next)
    }

    fn memory(&self, store: &Store) -> ExecResult<std::rc::Rc<std::cell::RefCell<MemoryInstance>>> {
        let frame = self.stack.current_frame().map_err(Trap::Stack)?;
        let mem_addr = MemoryAddr::new_unsafe(frame.module_index(), 0);
        Ok(store.memory(mem_addr))
    }

    fn mem_addr(base: u32, offset: u64, memory64: bool) -> ExecResult<u64> {
        let addr = if memory64 {
            offset.checked_add(base as u64)
        } else {
            let offset: u32 = offset
                .try_into()
                .map_err(|_| Trap::MemoryAddrOverflow { base, offset })?;
            let addr = offset.checked_add(base as u32);
            addr.map(|v| v as u64)
        };
        if let Some(addr) = addr {
            Ok(addr)
        } else {
            Err(Trap::MemoryAddrOverflow {
                base,
                offset: offset.into(),
            })
        }
    }

    fn store<T: NativeValue + IntoLittleEndian, I: Interceptor>(
        &mut self,
        offset: u64,
        store: &Store,
        interceptor: &I,
        config: &Config,
    ) -> ExecResult<Signal> {
        let val: T = self.pop_as()?;
        let base_addr: i32 = self.pop_as()?;
        let base_addr: u32 = u32::from_le_bytes(base_addr.to_le_bytes());
        let addr = Self::mem_addr(base_addr, offset, config.features.memory64)? as usize;
        let mut buf: Vec<u8> = std::iter::repeat(0)
            .take(std::mem::size_of::<T>())
            .collect();
        val.into_le(&mut buf);
        self.memory(store)?
            .borrow_mut()
            .store(addr, &buf)
            .map_err(Trap::Memory)?;
        interceptor.after_store(addr, &buf)
    }

    fn store_with_width<T: NativeValue + IntoLittleEndian, I: Interceptor>(
        &mut self,
        offset: u64,
        width: usize,
        store: &Store,
        interceptor: &I,
        config: &Config,
    ) -> ExecResult<Signal> {
        let val: T = self.pop_as()?;
        let base_addr: i32 = self.pop_as()?;
        let base_addr: u32 = u32::from_le_bytes(base_addr.to_le_bytes());
        let addr = Self::mem_addr(base_addr, offset, config.features.memory64)? as usize;
        let mut buf: Vec<u8> = std::iter::repeat(0)
            .take(std::mem::size_of::<T>())
            .collect();
        val.into_le(&mut buf);
        let buf: Vec<u8> = buf.into_iter().take(width).collect();
        self.memory(store)?
            .borrow_mut()
            .store(addr, &buf)
            .map_err(Trap::Memory)?;
        interceptor.after_store(addr, &buf)
    }

    fn load<T>(&mut self, offset: u64, store: &Store, config: &Config) -> ExecResult<Signal>
    where
        T: NativeValue + FromLittleEndian,
        T: Into<Value>,
    {
        let base_addr: i32 = self.pop_as()?;
        let base_addr: u32 = u32::from_le_bytes(base_addr.to_le_bytes());
        let addr = Self::mem_addr(base_addr, offset, config.features.memory64)? as usize;
        let result: T = self
            .memory(store)?
            .borrow_mut()
            .load_as(addr)
            .map_err(Trap::Memory)?;
        self.stack.push_value(result.into());
        Ok(Signal::Next)
    }

    fn load_extend<T: FromLittleEndian + ExtendInto<U>, U: Into<Value>>(
        &mut self,
        offset: u64,
        store: &Store,
        config: &Config,
    ) -> ExecResult<Signal> {
        let base_addr: i32 = self.pop_as()?;
        let base_addr: u32 = u32::from_le_bytes(base_addr.to_le_bytes());
        let addr = Self::mem_addr(base_addr, offset, config.features.memory64)? as usize;

        let result: T = self
            .memory(store)?
            .borrow_mut()
            .load_as(addr)
            .map_err(Trap::Memory)?;
        let result = result.extend_into();
        self.stack.push_value(result.into());
        Ok(Signal::Next)
    }
}

use anyhow;
use wasmparser::InitExpr;
pub fn eval_const_expr(
    init_expr: &InitExpr,
    store: &Store,
    module_index: ModuleIndex,
) -> anyhow::Result<Value> {
    use super::inst::transform_inst;
    let mut reader = init_expr.get_operators_reader();
    let base_offset = reader.original_position();
    let inst = transform_inst(&mut reader, base_offset)?;
    let val = match inst.kind {
        InstructionKind::I32Const { value } => Value::I32(value),
        InstructionKind::I64Const { value } => Value::I64(value),
        InstructionKind::F32Const { value } => Value::F32(value.bits()),
        InstructionKind::F64Const { value } => Value::F64(value.bits()),
        InstructionKind::RefNull { ty } => match Value::null_ref(ty) {
            Some(v) => v,
            None => panic!("unsupported ref type"),
        },
        InstructionKind::GlobalGet { global_index } => {
            let addr = GlobalAddr::new_unsafe(module_index, global_index as usize);
            store.global(addr).borrow().value()
        }
        _ => panic!("Unsupported init_expr {:?}", inst.kind),
    };
    Ok(val)
}

#[derive(Debug)]
pub enum WasmError {
    ExecutionError(Trap),
    EntryFunctionNotFound(String),
    ReturnValueError(ReturnValError),
    HostExecutionError,
}

impl std::fmt::Display for WasmError {
    fn fmt(&self, f: &mut std::fmt::Formatter<'_>) -> std::fmt::Result {
        match self {
            WasmError::ExecutionError(err) => write!(f, "Failed to execute: {}", err),
            WasmError::EntryFunctionNotFound(func_name) => {
                write!(f, "Entry function \"{}\" not found", func_name)
            }
            WasmError::ReturnValueError(err) => {
                write!(f, "Failed to get returned value: {:?}", err)
            }
            WasmError::HostExecutionError => write!(f, "Failed to execute host func"),
        }
    }
}

pub fn simple_invoke_func(
    func_addr: FuncAddr,
    arguments: Vec<Value>,
    store: &mut Store,
    config: &Config,
) -> Result<Vec<Value>, WasmError> {
    match store
        .func(func_addr)
        .ok_or(WasmError::ExecutionError(Trap::UndefinedFunc(func_addr.1)))?
    {
        (FunctionInstance::Host(host), _) => {
            let mut results = Vec::new();
            match host
                .code()
                .call(&arguments, &mut results, store, func_addr.module_index())
            {
                Ok(_) => Ok(results),
                Err(_) => Err(WasmError::HostExecutionError),
            }
        }
        (FunctionInstance::Defined(func), exec_addr) => {
            let (frame, ret_types) = {
                let ret_types = &func.ty().returns;
                let frame = CallFrame::new_from_func(exec_addr, func, arguments, None);
                (frame, ret_types)
            };
            let pc = ProgramCounter::new(func.module_index(), exec_addr, InstIndex::zero());
            let interceptor = NopInterceptor::new();
            let mut executor = Executor::new(frame, ret_types.len(), pc);
            loop {
                let result = executor.execute_step(store, &interceptor, config);
                match result {
                    Ok(Signal::Next) => continue,
                    Ok(Signal::Breakpoint) => continue,
                    Ok(Signal::End) => match executor.pop_result(ret_types.to_vec()) {
                        Ok(values) => return Ok(values),
                        Err(err) => return Err(WasmError::ReturnValueError(err)),
                    },
                    Err(err) => return Err(WasmError::ExecutionError(err)),
                }
            }
        }
    }
}<|MERGE_RESOLUTION|>--- conflicted
+++ resolved
@@ -1,10 +1,6 @@
 use crate::config::Config;
-<<<<<<< HEAD
 use crate::value::{extend_i32, extend_i64, RefType, RefVal, TruncSatTo, TruncTo};
 use crate::{elem, ElemAddr};
-=======
-use crate::value::{extend_i32, extend_i64, TruncSatTo, TruncTo};
->>>>>>> a3ad43d2
 
 use super::address::{FuncAddr, GlobalAddr, MemoryAddr, TableAddr};
 use super::func::*;
@@ -314,7 +310,7 @@
             }
             InstructionKind::CallIndirect { index, table_index } => {
                 let frame = self.stack.current_frame().map_err(Trap::Stack)?;
-                let addr = TableAddr::new_unsafe(frame.module_index(), table_index as usize);
+                let addr = TableAddr::new_unsafe(frame.module_index(), *table_index as usize);
                 let module = store.module(frame.module_index()).defined().unwrap();
                 let ty = module.get_type(*index as usize);
                 let buf_index: i32 = self.pop_as()?;
@@ -388,7 +384,7 @@
                 Ok(Signal::Next)
             }
             InstructionKind::TableGet { table } => {
-                let addr = TableAddr::new_unsafe(module_index, table as usize);
+                let addr = TableAddr::new_unsafe(module_index, *table as usize);
                 let table = store.table(addr);
                 let index: i32 = self.pop_as()?;
                 let val = table.borrow().get_at(index as usize)?;
@@ -396,7 +392,7 @@
                 Ok(Signal::Next)
             }
             InstructionKind::TableSet { table } => {
-                let addr = TableAddr::new_unsafe(module_index, table as usize);
+                let addr = TableAddr::new_unsafe(module_index, *table as usize);
                 let table = store.table(addr);
                 let ref_val = self.pop_ref()?;
                 let index: i32 = self.pop_as()?;
@@ -404,7 +400,7 @@
                 Ok(Signal::Next)
             }
             InstructionKind::TableSize { table } => {
-                let addr = TableAddr::new_unsafe(module_index, table as usize);
+                let addr = TableAddr::new_unsafe(module_index, *table as usize);
                 let table = store.table(addr);
                 let sz = table.borrow().buffer_len();
                 self.stack.push_value(Value::I32(sz as i32));
@@ -412,7 +408,7 @@
             }
 
             InstructionKind::TableGrow { table } => {
-                let addr = TableAddr::new_unsafe(module_index, table as usize);
+                let addr = TableAddr::new_unsafe(module_index, *table as usize);
                 let table = store.table(addr);
                 let sz = table.borrow().buffer_len();
                 let n: i32 = self.pop_as()?;
@@ -426,7 +422,7 @@
             }
 
             InstructionKind::TableFill { table } => {
-                let addr = TableAddr::new_unsafe(module_index, table as usize);
+                let addr = TableAddr::new_unsafe(module_index, *table as usize);
                 let table = store.table(addr);
                 let n: i32 = self.pop_as()?;
                 let ref_val = self.pop_ref()?;
@@ -443,9 +439,9 @@
                 dst_table,
                 src_table,
             } => {
-                let dst_addr = TableAddr::new_unsafe(module_index, dst_table as usize);
+                let dst_addr = TableAddr::new_unsafe(module_index, *dst_table as usize);
                 let dst_table = store.table(dst_addr);
-                let src_addr = TableAddr::new_unsafe(module_index, src_table as usize);
+                let src_addr = TableAddr::new_unsafe(module_index, *src_table as usize);
                 let src_table = store.table(src_addr);
                 let n: i32 = self.pop_as()?;
                 let src_base: i32 = self.pop_as()?;
@@ -462,8 +458,8 @@
             }
 
             InstructionKind::TableInit { segment, table } => {
-                let table_addr = TableAddr::new_unsafe(module_index, table as usize);
-                let elem_addr = ElemAddr::new_unsafe(module_index, segment as usize);
+                let table_addr = TableAddr::new_unsafe(module_index, *table as usize);
+                let elem_addr = ElemAddr::new_unsafe(module_index, *segment as usize);
                 let table = store.table(table_addr);
                 let elem = store.elem(elem_addr);
                 let n: i32 = self.pop_as()?;
@@ -478,7 +474,7 @@
                 Ok(Signal::Next)
             }
             InstructionKind::ElemDrop { segment } => {
-                let elem_addr = ElemAddr::new_unsafe(module_index, segment as usize);
+                let elem_addr = ElemAddr::new_unsafe(module_index, *segment as usize);
                 let elem = store.elem(elem_addr);
                 elem.borrow_mut().drop_elem();
                 Ok(Signal::Next)
