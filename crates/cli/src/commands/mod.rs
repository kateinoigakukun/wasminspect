--- conflicted
+++ resolved
@@ -2,9 +2,6 @@
 pub mod debugger;
 pub mod frame;
 pub mod list;
-<<<<<<< HEAD
 pub mod stack;
 pub mod memory;
-=======
-pub mod run;
->>>>>>> bbd00d9d
+pub mod run;